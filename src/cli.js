#!/usr/bin/env node

import {installNodeHeaders, rebuildNativeModules, shouldRebuildNativeModules} from './main.js';
import { preGypFixSetup, preGypFixRun } from './node-pre-gyp-fix.js'
import path from 'path';
import fs from 'fs';

const argv = require('yargs')
  .usage('Usage: electron-rebuild --version [version] --module-dir [path]')
  .help('h')
  .alias('h', 'help')
  .describe('v', 'The version of Electron to build against')
  .alias('v', 'version')
  .describe('n', 'The NODE_MODULE_VERSION to compare against (process.versions.modules)')
  .alias('n', 'node-module-version')
  .describe('f', 'Force rebuilding modules, even if we would skip it otherwise')
  .alias('f', 'force')
  .describe('a', "Override the target architecture to something other than your system's")
  .alias('a', 'arch')
  .describe('m', 'The path to the node_modules directory to rebuild')
  .alias('m', 'module-dir')
  .describe('w', 'A specific module to build')
  .alias('w', 'which-module')
  .describe('e', 'The path to electron-prebuilt')
  .alias('e', 'electron-prebuilt-dir')
<<<<<<< HEAD
  .describe('p', 'Enable the ugly (and hopefully not needed soon enough) node-pre-gyp path fixer')
  .alias('p', 'pre-gyp-fix')
=======
  .describe('c', 'The npm command to run')
  .alias('c', 'command')
>>>>>>> 76cab8cb
  .epilog('Copyright 2015')
  .argv;

if (!argv.e) {
  argv.e = path.join(__dirname, '..', '..', 'electron-prebuilt');
} else {
  argv.e = path.resolve(process.cwd(), argv.e);
}

if (!argv.c) {
  argv.c = 'rebuild';
}

if (!argv.v) {
  // NB: We assume here that electron-prebuilt is a sibling package of ours
  let pkg = null;
  try {
    let pkgJson = path.join(argv.e, 'package.json');

    pkg = require(pkgJson);

    argv.v = pkg.version;
  } catch (e) {
    console.error("Unable to find electron-prebuilt's version number, either install it or specify an explicit version");
    process.exit(-1);
  }
}

let electronPath = null;
let nodeModuleVersion = null;

if (!argv.n) {
  try {
    let pathDotText = path.join(argv.e, 'path.txt');
    electronPath = path.resolve(argv.e, fs.readFileSync(pathDotText, 'utf8'));
  } catch (e) {
    console.error("Couldn't find electron-prebuilt and no --node-module-version parameter set, always rebuilding");
  }
} else {
  nodeModuleVersion = parseInt(argv.n);
}

if (!argv.m) {
  // NB: We assume here that we're going to rebuild the immediate parent's
  // node modules, which might not always be the case but it's at least a
  // good guess
  try {
    argv.m = path.resolve(__dirname, '../..');
  } catch (e) {
    console.error("Unable to find parent node_modules directory, specify it via --module-dir");
    process.exit(-1);
  }
}

if (!argv.w) {
  argv.w = null;
}

let shouldRebuildPromise = null;
if (!electronPath && !nodeModuleVersion) {
  shouldRebuildPromise = Promise.resolve(true);
} else if (argv.f) {
  shouldRebuildPromise = Promise.resolve(true);
} else if (argv.c == 'install') {
  shouldRebuildPromise = Promise.resolve(true);
} else {
  shouldRebuildPromise = shouldRebuildNativeModules(electronPath, nodeModuleVersion);
}

shouldRebuildPromise
  .then(x => {
    if (!x) process.exit(0);
  })
  .then((x, beforeRebuild) => {
    return installNodeHeaders(argv.v, null, null, argv.a)
<<<<<<< HEAD
      .then(() => rebuildNativeModules(argv.v, argv.m, argv.w, null, argv.a))
      .then(() => preGypFixRun(argv.m, argv.p, electronPath, nodeModuleVersion))
=======
      .then(() => rebuildNativeModules(argv.v, argv.m, argv.w, null, argv.a, argv.c))
>>>>>>> 76cab8cb
      .then(() => process.exit(0));
  })
  .catch((e) => {
    console.error(e.message);
    console.error(e.stack);
    process.exit(-1);
  });<|MERGE_RESOLUTION|>--- conflicted
+++ resolved
@@ -23,13 +23,10 @@
   .alias('w', 'which-module')
   .describe('e', 'The path to electron-prebuilt')
   .alias('e', 'electron-prebuilt-dir')
-<<<<<<< HEAD
   .describe('p', 'Enable the ugly (and hopefully not needed soon enough) node-pre-gyp path fixer')
   .alias('p', 'pre-gyp-fix')
-=======
   .describe('c', 'The npm command to run')
   .alias('c', 'command')
->>>>>>> 76cab8cb
   .epilog('Copyright 2015')
   .argv;
 
@@ -105,12 +102,8 @@
   })
   .then((x, beforeRebuild) => {
     return installNodeHeaders(argv.v, null, null, argv.a)
-<<<<<<< HEAD
-      .then(() => rebuildNativeModules(argv.v, argv.m, argv.w, null, argv.a))
+      .then(() => rebuildNativeModules(argv.v, argv.m, argv.w, null, argv.a, argv.c))
       .then(() => preGypFixRun(argv.m, argv.p, electronPath, nodeModuleVersion))
-=======
-      .then(() => rebuildNativeModules(argv.v, argv.m, argv.w, null, argv.a, argv.c))
->>>>>>> 76cab8cb
       .then(() => process.exit(0));
   })
   .catch((e) => {
